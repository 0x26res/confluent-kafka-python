--- conflicted
+++ resolved
@@ -509,13 +509,9 @@
                           "soon as possible")
 
         descriptor = message_type.DESCRIPTOR
-<<<<<<< HEAD
-        self._msg_index = _create_msg_index(descriptor)
+        self._index_array = _create_index_array(descriptor)
         self._msg_class = message_type
-=======
-        self._index_array = _create_index_array(descriptor)
-        self._msg_class = MessageFactory().GetPrototype(descriptor)
->>>>>>> 683a5b82
+
 
     @staticmethod
     def _decode_varint(buf, zigzag=True):
